--- conflicted
+++ resolved
@@ -60,9 +60,7 @@
 
     DUMMY_STATUS_CODE = -1
 
-    def __init__(
-        self, response, request_string, text="Query Not Attempted", message="Error with Query AOI",
-    ):
+    def __init__(self, response, request_string, text="Query Not Attempted", message="Error with Query AOI"):
         if response is None:
             self.status_code = self.DUMMY_STATUS_CODE
             self.text = text
@@ -278,7 +276,7 @@
 
     @staticmethod
     def _clip_features_to_polygon(
-        feature_poly_series: gpd.GeoSeries, geometry: Union[Polygon, MultiPolygon], region: str,
+        feature_poly_series: gpd.GeoSeries, geometry: Union[Polygon, MultiPolygon], region: str
     ) -> gpd.GeoDataFrame:
         """
         Take polygon of a feature, and reclip it to a new background geometry. Return the clipped polygon,
@@ -290,7 +288,7 @@
 
         """
         assert isinstance(feature_poly_series, gpd.GeoSeries)
-        gdf_clip = gpd.GeoDataFrame(geometry=feature_poly_series.intersection(geometry), crs=feature_poly_series.crs,)
+        gdf_clip = gpd.GeoDataFrame(geometry=feature_poly_series.intersection(geometry), crs=feature_poly_series.crs)
 
         clipped_area_sqm = gdf_clip.to_crs(AREA_CRS[region]).area
         gdf_clip["clipped_area_sqft"] = (clipped_area_sqm * SQUARED_METERS_TO_SQUARED_FEET).round()
@@ -521,7 +519,6 @@
         elif result_type == self.API_TYPE_ROLLUPS:
             base_url = self.ROLLUPS_CSV_URL
         request_string, exact = self._create_request_string(
-<<<<<<< HEAD
             base_url=base_url,
             geometry=geometry,
             packs=packs,
@@ -529,9 +526,6 @@
             until=until,
             address_fields=address_fields,
             survey_resource_id=survey_resource_id,
-=======
-            geometry, packs, since, until, address_fields=address_fields, survey_resource_id=survey_resource_id,
->>>>>>> 9f9ddbcb
         )
         if not exact and result_type == self.API_TYPE_ROLLUPS:
             raise AIFeatureAPIError(
@@ -755,7 +749,7 @@
 
     @classmethod
     def trim_features_to_aoi(
-        cls, gdf_features: gpd.GeoDataFrame, geometry: Union[Polygon, MultiPolygon], region: str,
+        cls, gdf_features: gpd.GeoDataFrame, geometry: Union[Polygon, MultiPolygon], region: str
     ) -> gpd.GeoDataFrame:
         """
         Trim all features in dataframe by performing intersection with the correct query AOI. Fix attributes like
@@ -942,7 +936,7 @@
                 features_gdf, metadata, error = [], [], None
                 for sub_geometry in geometry.geoms:
                     sub_payload = self.get_features(
-                        sub_geometry, region, packs, since, until, address_fields, survey_resource_id,
+                        sub_geometry, region, packs, since, until, address_fields, survey_resource_id
                     )
                     sub_features_gdf, sub_metadata = self.payload_gdf(sub_payload, aoi_id)
                     features_gdf.append(sub_features_gdf)
@@ -968,7 +962,7 @@
                     metadata = metadata[0]
             else:
                 features_gdf, metadata, error = None, None, None
-                payload = self.get_features(geometry, region, packs, since, until, address_fields, survey_resource_id,)
+                payload = self.get_features(geometry, region, packs, since, until, address_fields, survey_resource_id)
                 features_gdf, metadata = self.payload_gdf(payload, aoi_id)
         except AIFeatureAPIRequestSizeError as e:
             features_gdf, metadata, error = None, None, None
@@ -1047,7 +1041,6 @@
                 "text": str(e),
                 "request": "",
             }
-
         return features_gdf, metadata, error
 
     def get_features_gdf_gridded(
@@ -1211,11 +1204,13 @@
                         raise AIFeatureAPIError(aoi_error, aoi_error["request"])
                     else:
                         errors.append(aoi_error)
-<<<<<<< HEAD
-        # Combine results
-        features_gdf = pd.concat(data) if len(data) > 0 else None
-        metadata_df = pd.DataFrame(metadata) if len(metadata) > 0 else None
-        errors_df = pd.DataFrame(errors)
+        # Combine results. reset_index() here because the index of the combined dataframes
+        # is just the row number in the chunk submitted to each worker, and so we get an
+        # index in the final dataframe that is not unique, and also not very useful.
+        features_gdf = pd.concat(data).reset_index(drop=True) if len(data) > 0 else pd.DataFrame([])
+        metadata_df = pd.DataFrame(metadata).reset_index(drop=True) if len(metadata) > 0 else pd.DataFrame([])
+        errors_df = pd.DataFrame(errors).reset_index(drop=True) if len(errors) > 0 else pd.DataFrame([])
+
         return features_gdf, metadata_df, errors_df
 
     def get_rollup_df(
@@ -1399,14 +1394,4 @@
         rollup_df = pd.concat(data) if len(data) > 0 else None
         metadata_df = pd.DataFrame(metadata) if len(metadata) > 0 else None
         errors_df = pd.DataFrame(errors)
-        return rollup_df, metadata_df, errors_df
-=======
-        # Combine results. reset_index() here because the index of the combined dataframes
-        # is just the row number in the chunk submitted to each worker, and so we get an
-        # index in the final dataframe that is not unique, and also not very useful.
-        features_gdf = pd.concat(data).reset_index(drop=True) if len(data) > 0 else pd.DataFrame([])
-        metadata_df = pd.DataFrame(metadata).reset_index(drop=True) if len(metadata) > 0 else pd.DataFrame([])
-        errors_df = pd.DataFrame(errors).reset_index(drop=True) if len(errors) > 0 else pd.DataFrame([])
-
-        return features_gdf, metadata_df, errors_df
->>>>>>> 9f9ddbcb
+        return rollup_df, metadata_df, errors_df